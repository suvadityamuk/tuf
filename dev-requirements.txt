# This is a requirements file executed by pip and may be used during TUF
# development, and installation.  It can be executed as follows:
# $ pip install --requirement dev-requirements.txt
#
# pip install TUF (minimal install) in editable mode (i.e., setuptools
# "develop mode").  The current working directory must contain 'setup.py'.
--editable .

# Install PyNaCl for generation and verification of ed25519 keys and
# signatures.  It also includes protection against side-channel attacks.  NOTE:
# TUF only uses the pure Python implementation of ed25519 for signature
# verification.  PyNaCl is required for ed25519 key and signature generation
# with the TUF repository tools.  Also install cryptography for RSA key &
# signature support, and general-purpose cryptography needed by the repository
# tools.  Client must also install cryptography to verify RSASSA-PSS
# signatures.  The minimal install can only verify ed25519 signatures.  Pinned
# packages: http://nvie.com/posts/pin-your-packages/
cffi==1.11.2
<<<<<<< HEAD
pynacl==1.1.2
cryptography==2.1.2
securesystemslib==0.10.7

# Testing requirements.  The rest of the testing dependencies available in
# 'tox.ini'
tox==2.9.1
=======
six=1.11.0
iso8601=0.1.12
pynacl==1.2.1
cryptography==2.1.4
securesystemslib==0.10.8

# Testing requirements.  The rest of the testing dependencies available in
# 'tox.ini'
tox==2.9.1

# Linting requirements.
pylint==1.7.4
>>>>>>> 977fd7ca
<|MERGE_RESOLUTION|>--- conflicted
+++ resolved
@@ -16,15 +16,6 @@
 # signatures.  The minimal install can only verify ed25519 signatures.  Pinned
 # packages: http://nvie.com/posts/pin-your-packages/
 cffi==1.11.2
-<<<<<<< HEAD
-pynacl==1.1.2
-cryptography==2.1.2
-securesystemslib==0.10.7
-
-# Testing requirements.  The rest of the testing dependencies available in
-# 'tox.ini'
-tox==2.9.1
-=======
 six=1.11.0
 iso8601=0.1.12
 pynacl==1.2.1
@@ -36,5 +27,4 @@
 tox==2.9.1
 
 # Linting requirements.
-pylint==1.7.4
->>>>>>> 977fd7ca
+pylint==1.7.4