--- conflicted
+++ resolved
@@ -79,10 +79,6 @@
 _FORMAT_STRING = '[%(asctime)s UTC] [%(name)s] [%(levelname)s]'+\
   '[%(funcName)s:%(lineno)s@%(filename)s] %(message)s'
 
-<<<<<<< HEAD
-# Ask all Formatter instances to talk GMT.
-# http://docs.python.org/2/library/logging.html#logging.Formatter.formatTime
-=======
 # Ask all Formatter instances to talk GMT.  Set the 'converter' attribute of
 # 'logging.Formatter' so that all formatters use Greenwich Mean Time. 
 # http://docs.python.org/2/library/logging.html#logging.Formatter.formatTime
@@ -91,7 +87,6 @@
 # We previously displayed the local time but this lead to confusion when
 # visually comparing logger events and metadata information. Unix time stamps
 # are fine but they may be less human-readable than UTC.
->>>>>>> f8b781b1
 logging.Formatter.converter = time.gmtime
 formatter = logging.Formatter(_FORMAT_STRING)
 
@@ -263,9 +258,6 @@
   # Assign to the global console_handler object.
   global console_handler
   
-  # Assign to the global console_handler object.
-  global console_handler
-  
   if console_handler is not None:
     console_handler.setLevel(log_level)
   else:
